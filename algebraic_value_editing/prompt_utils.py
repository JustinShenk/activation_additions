""" Tools for specifying prompts and coefficients for algebraic value
editing. """

from typing import Tuple, Optional, Union, Callable
from jaxtyping import Int
import torch
import torch.nn.functional

from transformer_lens.HookedTransformer import HookedTransformer
from transformer_lens.utils import get_act_name


def get_block_name(block_num: int) -> str:
    """Returns the hook name of the block with the given number, at the
    input to the residual stream."""
    return get_act_name(name="resid_pre", layer=block_num)


class RichPrompt:
    """Specifies a prompt (e.g. "Bob went") and a coefficient and a
    location in the model, with an `int` representing the block_num in the
    model. This comprises the information necessary to
    compute the rescaled activations for the prompt.
    """

    coeff: float
    act_name: str
    prompt: str
    tokens: Int[torch.Tensor, "seq"]

    def __init__(
        self,
        coeff: float,
        act_name: Union[str, int],
        prompt: Optional[str] = None,
        tokens: Optional[Int[torch.Tensor, "seq"]] = None,
    ):
        """Specifies a model location (`act_name`) from which to
        extract activations, which will then be multiplied by `coeff`.
        If `prompt` is specified, it will be used to compute the
        activations. If `tokens` is specified, it will be used to
        compute the activations. If neither or both are specified, an error will be raised.

        Args:
            `coeff  : The coefficient to multiply the activations by.
            `act_name`: The name of the activation location to use. If
            is an `int`, then it specifies the input activations to
            that block number.
            `prompt`: The prompt to use to compute the activations.
            `tokens`: The tokens to use to compute the activations.
            `model`: The model which tokenizes the prompt, or which
            converts the tokens to text.
        """
        assert (prompt is not None) ^ (
            tokens is not None
        ), "Must specify either prompt or tokens, but not both."

        self.coeff = coeff

        # Set the activation name
        if isinstance(act_name, int):
            self.act_name = get_block_name(block_num=act_name)
        else:
            self.act_name = act_name

        # Set the tokens
        if tokens is not None:
            assert len(tokens.shape) == 1, "Tokens must be a 1D tensor."
            self.tokens = tokens
        else:
            self.prompt = prompt  # type: ignore (this is guaranteed to be str)

    def __repr__(self) -> str:
        if hasattr(self, "prompt"):
            return f"RichPrompt({self.prompt}, {self.coeff}, {self.act_name})"
        return f"RichPrompt({self.tokens}, {self.coeff}, {self.act_name})"

    def __eq__(self, other) -> bool:
        return (
            self.prompt == other.prompt
            and self.coeff == other.coeff
            and self.act_name == other.act_name
        )


def get_x_vector(
    prompt1: str,
    prompt2: str,
    coeff: float,
    act_name: Union[int, str],
    model: Optional[HookedTransformer] = None,
    pad_method: Optional[str] = None,
    custom_pad_id: Optional[int] = None,
) -> Tuple[RichPrompt, RichPrompt]:
    """Take in two prompts and a coefficient and an activation name, and
    return two rich prompts spaced according to `pad_method`.

    Args:
        `prompt1`: The first prompt.
        `prompt2`: The second prompt.
        `coeff`: The coefficient to multiply the activations by.
        `act_name`: The name of the activation location to use. If
        `act_name` is an `int`, then it specifies the input activations
        to that block number.
        `model`: The model which tokenizes the prompts, if `pad_method`
        is not `None`.
        `pad_method`: The method to use to pad the prompts. If `None`,
        then no padding will be done. If "tokens_right", then the
<<<<<<< HEAD
        prompts will be padded with the model's `pad_token` to the right
        until their tokenizations are equal length.
=======
        prompts will be padded to the right until the tokenizations are
        equal length.
        `custom_pad_id`: The token to use for padding. If `None`,
        then use the model's pad token.
>>>>>>> 83f1f679

    Returns:
        A tuple of two `RichPrompt`s, the first of which has the prompt
        `prompt1` and the second of which has the prompt `prompt2`.
    """
    if pad_method == "tokens_left":
        raise NotImplementedError("tokens_left not implemented yet.")

    if pad_method is not None:
        assert pad_method in [
            "tokens_right",
        ], "pad_method must be 'tokens_right'"
        assert model is not None, "model must be specified if pad_method is"

        # If no custom token is specified, use the model's pad token
        pad_token_id: int = custom_pad_id or model.tokenizer.pad_token_id

        # Tokenize the prompts
        tokens1, tokens2 = [
            model.to_tokens(prompt)[0] for prompt in [prompt1, prompt2]
        ]
        max_token_len: int = max(tokens1.shape[-1], tokens2.shape[-1])

        # Pad the shorter token sequence
        pad_partial: Callable = lambda tokens: torch.nn.functional.pad(
            tokens,
            (0, max_token_len - tokens.shape[-1]),
            mode="constant",
            value=pad_token_id,  # type: ignore
        )

        padded_tokens1, padded_tokens2 = map(pad_partial, [tokens1, tokens2])

        end_point = RichPrompt(
            tokens=padded_tokens1, coeff=coeff, act_name=act_name
        )
        start_point = RichPrompt(
            tokens=padded_tokens2, coeff=-1 * coeff, act_name=act_name
        )
        return end_point, start_point

    end_point = RichPrompt(prompt=prompt1, coeff=coeff, act_name=act_name)
    start_point = RichPrompt(
        prompt=prompt2, coeff=-1 * coeff, act_name=act_name
    )
    return end_point, start_point<|MERGE_RESOLUTION|>--- conflicted
+++ resolved
@@ -106,15 +106,10 @@
         is not `None`.
         `pad_method`: The method to use to pad the prompts. If `None`,
         then no padding will be done. If "tokens_right", then the
-<<<<<<< HEAD
-        prompts will be padded with the model's `pad_token` to the right
-        until their tokenizations are equal length.
-=======
         prompts will be padded to the right until the tokenizations are
         equal length.
         `custom_pad_id`: The token to use for padding. If `None`,
         then use the model's pad token.
->>>>>>> 83f1f679
 
     Returns:
         A tuple of two `RichPrompt`s, the first of which has the prompt
