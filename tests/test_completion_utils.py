""" Tests for the `completions` module. """

from typing import List, Tuple, Set
import os
import pytest

import pandas as pd
import torch
from transformer_lens.HookedTransformer import HookedTransformer

from algebraic_value_editing import completion_utils, prompt_utils
from algebraic_value_editing.prompt_utils import RichPrompt, get_x_vector

sampling_kwargs: dict = {"temperature": 1, "freq_penalty": 1, "top_p": 0.3}

# TODO a few tests fail on GPU for some reason
os.environ["CUDA_VISIBLE_DEVICES"] = ""


# Fixtures
@pytest.fixture(name="attn_2l_model", scope="module")
def fixture_model() -> HookedTransformer:
    """Test fixture that returns a small pre-trained transformer."""
    return HookedTransformer.from_pretrained(
        model_name="attn-only-2l", device="cpu"
    )


# gen_using_rich_prompts tests
def test_gen_using_rich_prompts(attn_2l_model: HookedTransformer):
    """Test that we can generate a comparison using rich prompts."""
    rich_prompts: List[RichPrompt] = [
        RichPrompt(prompt="Love", coeff=1.0, act_name=1),
    ]

    results: pd.DataFrame = completion_utils.gen_using_rich_prompts(
        prompt_batch=["I think you're "],
        model=attn_2l_model,
        rich_prompts=rich_prompts,
        seed=0,
    )

    completions: List[str] = results["completions"]
    assert len(completions) == 1  # We only passed in one prompt

    target_str = (
        "particularly interested in classroom resources as to"
        " what you do.\nIt's what we say. All needs to be in good times. But"
        " when you go very slow, I think your classes are interesting."
    )
    assert (
        completions[0][:20] == target_str[:20]
    ), f"Got: {completions[0][:20]} instead."


def test_zero_coeff_does_nothing(attn_2l_model: HookedTransformer):
    """Test that using a RichPrompt with a zero coefficient
    produces no change in the output."""
    zero_prompt = RichPrompt(prompt="Hate", coeff=0.0, act_name=0)

    completions: List[str] = []
    for rich_prompts in [[], [zero_prompt]]:
        results: pd.DataFrame = completion_utils.gen_using_rich_prompts(
            prompt_batch=["I think you're "],
            model=attn_2l_model,
<<<<<<< HEAD
            xvec_position="front",
=======
            addition_location="front",
>>>>>>> 114c4cc0
            rich_prompts=rich_prompts,
            seed=0,
        )
        completions.append(results["completions"][0])

    assert (
        completions[0] == completions[1]
    ), f"Got completions: {completions[0]} and {completions[1]}"


def test_large_coeff_leads_to_garbage(attn_2l_model: HookedTransformer):
    """Test that using a RichPrompt with an enormous coefficient
    produces garbage outputs."""
    rich_prompts: List[RichPrompt] = [
        RichPrompt(prompt="Hate", coeff=100000.0, act_name=0)
    ]

    results: pd.DataFrame = completion_utils.gen_using_rich_prompts(
        prompt_batch=["I think you're "],
        model=attn_2l_model,
        rich_prompts=rich_prompts,
        seed=0,
    )

    first_completion: str = results["completions"][0]
    assert (
        first_completion
        == "（（（（（（（（（（（（（（（（（）（（）（）（）（（（（）（（）））（（（（）"
    ), f"Got: {first_completion}"


def test_sad_scenario_2000(attn_2l_model: HookedTransformer) -> None:
    """Make sure that our favorite happy-delusion responses are generated."""
    rich_prompts: List[RichPrompt] = [
        *get_x_vector(
            prompt1="Happy",
            prompt2=" ",
            coeff=2000,
            act_name=1,
            model=attn_2l_model,
            pad_method="tokens_right",
        ),
    ]

    prompt: str = (
        "Yesterday, my dog died. Today, I got denied for a raise. I'm feeling"
    )

    first_completion: str = completion_utils.gen_using_rich_prompts(
        prompt_batch=[prompt] * 5,
        model=attn_2l_model,
<<<<<<< HEAD
        xvec_position="front",
=======
        addition_location="front",
>>>>>>> 114c4cc0
        rich_prompts=rich_prompts,
        seed=0,
        **sampling_kwargs,
    )["completions"][0]

    target_completion: str = (
        " better now and that is when you're on the hunt for the right hand"
        " side of your dog!"
    )

    assert first_completion.startswith(
        target_completion
    ), f"Got: {first_completion}"


def test_each_block_injection_produces_diff_results(
    attn_2l_model: HookedTransformer,
):
    """Test that each block injection produces different results."""
    completions_set: Set[str] = set()
    for block in range(attn_2l_model.cfg.n_layers):
        rich_prompts: List[RichPrompt] = [
            RichPrompt(prompt="Love", coeff=1.0, act_name=block)
        ]

        results: pd.DataFrame = completion_utils.gen_using_rich_prompts(
            prompt_batch=["I think you're "],
            model=attn_2l_model,
            rich_prompts=rich_prompts,
<<<<<<< HEAD
            xvec_position="front",
=======
            addition_location="front",
>>>>>>> 114c4cc0
            seed=0,
        )
        completion = results["completions"][0]
        assert completion not in completions_set, (
            f"Block {block} produced a completion that was already "
            "produced by a previous block."
        )
        completions_set.add(results["completions"][0])


def test_x_vec_coefficient_matters(attn_2l_model: HookedTransformer):
    """Generate an x-vector and use it to get completions. Ensure that
    the coefficient choice matters."""
    # Generate an x-vector
    completions_list: List[str] = []
    for coeff in [1.0, 2.0]:
        x_vector: Tuple[RichPrompt, RichPrompt] = get_x_vector(
            prompt1="Love",
            prompt2="Hate",
            coeff=coeff,
            act_name=0,
            model=attn_2l_model,
        )

        # Generate completions using the x-vector
        results: pd.DataFrame = completion_utils.gen_using_rich_prompts(
            prompt_batch=["I think you're "],
            model=attn_2l_model,
<<<<<<< HEAD
            xvec_position="front",
=======
            addition_location="front",
>>>>>>> 114c4cc0
            rich_prompts=[*x_vector],
            seed=0,
        )
        completions_list.append(results["completions"][0])

    # Ensure that the coefficient choice matters
    assert (
        completions_list[0] != completions_list[1]
    ), "Coefficient choice doesn't matter."


def test_x_vec_inverse_equality(attn_2l_model: HookedTransformer):
    """Generate an x vector with a given prompt ordering, and another x
     vector with flipped ordering and flipped coefficient. The generations
    should be identical."""
    # Generate an x-vector
    x_vector1: Tuple[RichPrompt, RichPrompt] = get_x_vector(
        prompt1="Love",
        prompt2="Hate",
        coeff=1.0,
        act_name=0,
        model=attn_2l_model,
    )

    # Generate another x-vector
    x_vector2: Tuple[RichPrompt, RichPrompt] = get_x_vector(
        prompt1="Hate",
        prompt2="Love",
        coeff=-1.0,
        act_name=0,
        model=attn_2l_model,
    )

    # Generate completions using the x-vectors
    results1: pd.DataFrame = completion_utils.gen_using_rich_prompts(
        prompt_batch=["I think you're "],
        model=attn_2l_model,
<<<<<<< HEAD
        xvec_position="front",
=======
        addition_location="front",
>>>>>>> 114c4cc0
        rich_prompts=[*x_vector1],
        seed=0,
    )
    results2: pd.DataFrame = completion_utils.gen_using_rich_prompts(
        prompt_batch=["I think you're "],
        model=attn_2l_model,
<<<<<<< HEAD
        xvec_position="front",
=======
        addition_location="front",
>>>>>>> 114c4cc0
        rich_prompts=[*x_vector2],
        seed=0,
    )

    # Ensure that the generations are identical
    assert (
        results1["completions"][0] == results2["completions"][0]
    ), "Generations should be identical."


def test_x_vec_same_prompt_cancels(attn_2l_model: HookedTransformer):
    """Show that an x-vector with the same prompt in both positions has
    no effect."""
    x_vec: Tuple[RichPrompt, RichPrompt] = get_x_vector(
        prompt1="Love",
        prompt2="Love",
        coeff=1.0,
        act_name=0,
    )

    completions: List[str] = []
    for rich_prompts in [[], list(x_vec)]:
        results: pd.DataFrame = completion_utils.gen_using_rich_prompts(
            prompt_batch=["I think you're "],
            model=attn_2l_model,
<<<<<<< HEAD
            xvec_position="front",
=======
            addition_location="front",
>>>>>>> 114c4cc0
            rich_prompts=rich_prompts,
            seed=0,
        )
        completions.append(results["completions"][0])

    assert completions[0] == completions[1], "X-vector should have no effect."


def test_x_vec_padding_matters(attn_2l_model: HookedTransformer):
    """Generate an x-vector and use it to get completions. Ensure that
    the padding choice matters."""
    # Generate an x-vector
    completions_list: List[str] = []
    for pad_method in [None, "tokens_right"]:
        x_vector: Tuple[RichPrompt, RichPrompt] = get_x_vector(
            prompt1="Love",
            prompt2="Hate",
            coeff=1.0,
            act_name=0,
            model=attn_2l_model,
            pad_method=pad_method,
        )

        # Generate completions using the x-vector
        results: pd.DataFrame = completion_utils.gen_using_rich_prompts(
            prompt_batch=["I think you're "],
            model=attn_2l_model,
<<<<<<< HEAD
            xvec_position="front",
=======
            addition_location="front",
>>>>>>> 114c4cc0
            rich_prompts=[*x_vector],
            seed=0,
        )
        completions_list.append(results["completions"][0])

    # Ensure that the padding choice matters
    assert (
        completions_list[0] != completions_list[1]
    ), "Padding choice doesn't matter."


def test_seed_choice_matters(attn_2l_model: HookedTransformer):
    """Test that the seed is being used by gen_using_rich_prompts."""
    generations: List[str] = []
    for seed in (0, 1):
        results: pd.DataFrame = completion_utils.gen_using_rich_prompts(
            prompt_batch=["I think you're "],
            model=attn_2l_model,
<<<<<<< HEAD
            xvec_position="front",
=======
            addition_location="front",
>>>>>>> 114c4cc0
            rich_prompts=[],
            seed=seed,
        )
        generations.append(results["completions"][0])
    assert generations[0] != generations[1], "Seed choice should matter."


def test_rng_reset(attn_2l_model: HookedTransformer):
    """Test that our @preserve_rng_state decorator works."""
    # Get the current random state
    init_rng: torch.Tensor = torch.get_rng_state()

    # Generate a completion
    completion_utils.gen_using_rich_prompts(
        prompt_batch=["I think you're "],
        model=attn_2l_model,
<<<<<<< HEAD
        xvec_position="front",
=======
        addition_location="front",
>>>>>>> 114c4cc0
        rich_prompts=[],
        seed=0,
    )

    # Check that the RNG has been reset
    assert torch.equal(
        init_rng, torch.get_rng_state()
    ), "RNG state should be reset."


# print_n_comparisons tests, just testing that the function runs
def test_simple_generation(attn_2l_model: HookedTransformer):
    """Test that we can generate a comparison."""
    rich_prompts: List[RichPrompt] = [
        RichPrompt(prompt="Love", coeff=100.0, act_name=1)
    ]

    completion_utils.print_n_comparisons(
        prompt="Here's how I feel about you.",
        num_comparisons=1,
        model=attn_2l_model,
        rich_prompts=rich_prompts,
    )


def test_n_comparisons_seed_selection(attn_2l_model: HookedTransformer):
    """Test that we can set the seed and generate multiple completions."""

    rich_prompts: List[RichPrompt] = [
        RichPrompt(prompt="Love", coeff=100.0, act_name=1)
    ]

    completion_utils.print_n_comparisons(
        prompt="I think you're ",
        num_comparisons=5,
        model=attn_2l_model,
        rich_prompts=rich_prompts,
        seed=0,
    )


def test_multiple_prompts(attn_2l_model: HookedTransformer):
    """Test that we can generate multiple comparisons."""
    rich_prompts: List[RichPrompt] = [
        *prompt_utils.get_x_vector(
            prompt1="Love", prompt2="Hate", coeff=100.0, act_name=1
        ),
    ]

    completion_utils.print_n_comparisons(
        prompt="I think you're ",
        num_comparisons=5,
        model=attn_2l_model,
        rich_prompts=rich_prompts,
        seed=0,
    )


def test_empty_prompt(attn_2l_model: HookedTransformer):
    """Test that we can generate a comparison with an empty prompt."""

    rich_prompts: List[RichPrompt] = [
        RichPrompt(prompt="", coeff=100.0, act_name=1),
    ]

    completion_utils.print_n_comparisons(
        prompt="I think you're ",
        num_comparisons=5,
        model=attn_2l_model,
        rich_prompts=rich_prompts,
        seed=0,
    )


def test_no_modified(attn_2l_model: HookedTransformer):
    """Test that we can generate only normal completions."""
    completion_utils.print_n_comparisons(
        prompt="I think you're ",
        num_comparisons=5,
        model=attn_2l_model,
        seed=0,
    )


def test_seed_completions_reproducible(attn_2l_model: HookedTransformer):
    """Test that seed 0 reproduces the same completion for a
    prompt."""

    # Generate two completions using the same seed
    generations: List[str] = []
    for seed in (0, 0):
        result: pd.DataFrame = completion_utils.gen_using_rich_prompts(
            prompt_batch=["I think you're "],
            model=attn_2l_model,
<<<<<<< HEAD
            xvec_position="front",
=======
            addition_location="front",
>>>>>>> 114c4cc0
            rich_prompts=[],
            seed=seed,
        )
        generations.append(result["completions"][0])

    # Ensure that the completions are the same
    assert (
        generations[0] == generations[1]
    ), "Seeds should produce reproducible completions."<|MERGE_RESOLUTION|>--- conflicted
+++ resolved
@@ -63,11 +63,7 @@
         results: pd.DataFrame = completion_utils.gen_using_rich_prompts(
             prompt_batch=["I think you're "],
             model=attn_2l_model,
-<<<<<<< HEAD
-            xvec_position="front",
-=======
-            addition_location="front",
->>>>>>> 114c4cc0
+            addition_location="front",
             rich_prompts=rich_prompts,
             seed=0,
         )
@@ -94,8 +90,7 @@
 
     first_completion: str = results["completions"][0]
     assert (
-        first_completion
-        == "（（（（（（（（（（（（（（（（（）（（）（）（）（（（（）（（）））（（（（）"
+        first_completion == "（（（（（（（（（（（（（（（（（）（（）（）（）（（（（）（（）））（（（（）"
     ), f"Got: {first_completion}"
 
 
@@ -119,11 +114,7 @@
     first_completion: str = completion_utils.gen_using_rich_prompts(
         prompt_batch=[prompt] * 5,
         model=attn_2l_model,
-<<<<<<< HEAD
-        xvec_position="front",
-=======
         addition_location="front",
->>>>>>> 114c4cc0
         rich_prompts=rich_prompts,
         seed=0,
         **sampling_kwargs,
@@ -153,11 +144,7 @@
             prompt_batch=["I think you're "],
             model=attn_2l_model,
             rich_prompts=rich_prompts,
-<<<<<<< HEAD
-            xvec_position="front",
-=======
-            addition_location="front",
->>>>>>> 114c4cc0
+            addition_location="front",
             seed=0,
         )
         completion = results["completions"][0]
@@ -186,11 +173,7 @@
         results: pd.DataFrame = completion_utils.gen_using_rich_prompts(
             prompt_batch=["I think you're "],
             model=attn_2l_model,
-<<<<<<< HEAD
-            xvec_position="front",
-=======
-            addition_location="front",
->>>>>>> 114c4cc0
+            addition_location="front",
             rich_prompts=[*x_vector],
             seed=0,
         )
@@ -228,22 +211,14 @@
     results1: pd.DataFrame = completion_utils.gen_using_rich_prompts(
         prompt_batch=["I think you're "],
         model=attn_2l_model,
-<<<<<<< HEAD
-        xvec_position="front",
-=======
         addition_location="front",
->>>>>>> 114c4cc0
         rich_prompts=[*x_vector1],
         seed=0,
     )
     results2: pd.DataFrame = completion_utils.gen_using_rich_prompts(
         prompt_batch=["I think you're "],
         model=attn_2l_model,
-<<<<<<< HEAD
-        xvec_position="front",
-=======
         addition_location="front",
->>>>>>> 114c4cc0
         rich_prompts=[*x_vector2],
         seed=0,
     )
@@ -269,11 +244,7 @@
         results: pd.DataFrame = completion_utils.gen_using_rich_prompts(
             prompt_batch=["I think you're "],
             model=attn_2l_model,
-<<<<<<< HEAD
-            xvec_position="front",
-=======
-            addition_location="front",
->>>>>>> 114c4cc0
+            addition_location="front",
             rich_prompts=rich_prompts,
             seed=0,
         )
@@ -301,11 +272,7 @@
         results: pd.DataFrame = completion_utils.gen_using_rich_prompts(
             prompt_batch=["I think you're "],
             model=attn_2l_model,
-<<<<<<< HEAD
-            xvec_position="front",
-=======
-            addition_location="front",
->>>>>>> 114c4cc0
+            addition_location="front",
             rich_prompts=[*x_vector],
             seed=0,
         )
@@ -324,11 +291,7 @@
         results: pd.DataFrame = completion_utils.gen_using_rich_prompts(
             prompt_batch=["I think you're "],
             model=attn_2l_model,
-<<<<<<< HEAD
-            xvec_position="front",
-=======
-            addition_location="front",
->>>>>>> 114c4cc0
+            addition_location="front",
             rich_prompts=[],
             seed=seed,
         )
@@ -345,11 +308,7 @@
     completion_utils.gen_using_rich_prompts(
         prompt_batch=["I think you're "],
         model=attn_2l_model,
-<<<<<<< HEAD
-        xvec_position="front",
-=======
         addition_location="front",
->>>>>>> 114c4cc0
         rich_prompts=[],
         seed=0,
     )
@@ -444,11 +403,7 @@
         result: pd.DataFrame = completion_utils.gen_using_rich_prompts(
             prompt_batch=["I think you're "],
             model=attn_2l_model,
-<<<<<<< HEAD
-            xvec_position="front",
-=======
-            addition_location="front",
->>>>>>> 114c4cc0
+            addition_location="front",
             rich_prompts=[],
             seed=seed,
         )
