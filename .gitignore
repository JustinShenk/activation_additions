# Byte-compiled / optimized / DLL files
__pycache__/
*.py[cod]
*$py.class

# C extensions
*.so

# Distribution / packaging
.Python
build/
develop-eggs/
dist/
downloads/
eggs/
.eggs/
lib/
lib64/
parts/
sdist/
var/
wheels/
pip-wheel-metadata/
share/python-wheels/
*.egg-info/
.installed.cfg
*.egg
MANIFEST

# PyInstaller
#  Usually these files are written by a python script from a template
#  before PyInstaller builds the exe, so as to inject date/other infos into it.
*.manifest
*.spec

# Installer logs
pip-log.txt
pip-delete-this-directory.txt

# Unit test / coverage reports
htmlcov/
.tox/
.nox/
.coverage
.coverage.*
.cache
nosetests.xml
coverage.xml
*.cover
*.py,cover
.hypothesis/
.pytest_cache/

# Translations
*.mo
*.pot

# Django stuff:
*.log
local_settings.py
db.sqlite3
db.sqlite3-journal

# Flask stuff:
instance/
.webassets-cache

# Scrapy stuff:
.scrapy

# Sphinx documentation
docs/_build/

# PyBuilder
target/

# Jupyter Notebook
.ipynb_checkpoints

# IPython
profile_default/
ipython_config.py

# pyenv
.python-version

# pipenv
#   According to pypa/pipenv#598, it is recommended to include Pipfile.lock in version control.
#   However, in case of collaboration, if having platform-specific dependencies or dependencies
#   having no cross-platform support, pipenv may install dependencies that don't work, or not
#   install all needed dependencies.
#Pipfile.lock

# PEP 582; used by e.g. github.com/David-OConnor/pyflow
__pypackages__/

# Celery stuff
celerybeat-schedule
celerybeat.pid

# SageMath parsed files
*.sage.py

# Environments
.env
.venv
env/
venv/
ENV/
env.bak/
venv.bak/

# Spyder project settings
.spyderproject
.spyproject

# Rope project settings
.ropeproject

# mkdocs documentation
/site

# mypy
.mypy_cache/
.dmypy.json
dmypy.json

# Pyre type checker
.pyre/
<<<<<<< HEAD

# Code profiling
*prof
=======
>>>>>>> 3a3be45d

# Misc
*.pkl
.vscode
<<<<<<< HEAD
*~
=======
*~
*prof
prof
>>>>>>> 3a3be45d
<|MERGE_RESOLUTION|>--- conflicted
+++ resolved
@@ -127,20 +127,9 @@
 
 # Pyre type checker
 .pyre/
-<<<<<<< HEAD
-
-# Code profiling
-*prof
-=======
->>>>>>> 3a3be45d
 
 # Misc
 *.pkl
 .vscode
-<<<<<<< HEAD
 *~
-=======
-*~
-*prof
-prof
->>>>>>> 3a3be45d
+*prof